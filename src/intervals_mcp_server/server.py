"""
Intervals.icu MCP Server

This module implements a Model Context Protocol (MCP) server for connecting
Claude with the Intervals.icu API. It provides tools for retrieving and managing
athlete data, including activities, events, workouts, and wellness metrics.

Key features:
- Activity retrieval and detailed analysis
- Event management (races, workouts, calendar items)
- Wellness data tracking and visualization
- Error handling with user-friendly messages
- Configurable parameters with environment variable support

The server follows MCP specifications and uses the Python MCP SDK.

The server is designed to be run as a standalone script.
"""

from json import JSONDecodeError
import logging
import os
from contextlib import asynccontextmanager
from datetime import datetime, timedelta
from http import HTTPStatus
from typing import Any

import httpx
from mcp.server.fastmcp import FastMCP

# Import formatting utilities
from utils.formatting import (
    format_activity_summary,
    format_event_details,
    format_event_summary,
    format_intervals,
    format_wellness_entry,
)

# Try to load environment variables from .env file if it exists
try:
    from dotenv import load_dotenv

    _ = load_dotenv()
except ImportError:
    # python-dotenv not installed, proceed without it
    pass

# Configure logging
logging.basicConfig(
    level=logging.INFO,
    format="%(asctime)s - %(name)s - %(levelname)s - %(message)s",
    handlers=[logging.StreamHandler()],
)
logger = logging.getLogger("intervals_icu_mcp_server")

# Create a single AsyncClient instance for all requests
httpx_client = httpx.AsyncClient()


@asynccontextmanager
async def lifespan(app: FastMCP):
    """Ensure the shared httpx client is closed when the server stops."""
    try:
        yield
    finally:
        await httpx_client.aclose()


# Initialize FastMCP server with custom lifespan
mcp = FastMCP("intervals-icu", lifespan=lifespan)

# Constants
INTERVALS_API_BASE_URL = os.getenv(
    "INTERVALS_API_BASE_URL", "https://intervals.icu/api/v1"
)
API_KEY = os.getenv("API_KEY", "")  # Provide default empty string
ATHLETE_ID = os.getenv("ATHLETE_ID", "")  # Default athlete ID from .env
USER_AGENT = "intervalsicu-mcp-server/1.0"


async def make_intervals_request(
    url: str, api_key: str | None = None, params: dict[str, Any] | None = None
) -> dict[str, Any] | list[dict[str, Any]]:
    """Make a GET request to the Intervals.icu API with proper error handling."""

    headers = {"User-Agent": USER_AGENT, "Accept": "application/json"}

    # Use provided api_key or fall back to global API_KEY
    key_to_use = api_key if api_key is not None else API_KEY
    auth = httpx.BasicAuth("API_KEY", key_to_use)
    full_url = f"{INTERVALS_API_BASE_URL}{url}"

    try:
        response = await httpx_client.get(
            full_url, headers=headers, params=params, auth=auth, timeout=30.0
        )
        # Assign to _ to indicate intentional ignoring of return value
        _ = response.raise_for_status()
        return response.json() if response.content else {}
    except httpx.HTTPStatusError as e:
        error_code = e.response.status_code
        error_text = e.response.text

        logger.error("HTTP error: %s - %s", error_code, error_text)

        # Provide specific messages for common error codes
        error_messages = {
            HTTPStatus.UNAUTHORIZED: f"{HTTPStatus.UNAUTHORIZED.value} {HTTPStatus.UNAUTHORIZED.phrase}: Please check your API key.",
            HTTPStatus.FORBIDDEN: f"{HTTPStatus.FORBIDDEN.value} {HTTPStatus.FORBIDDEN.phrase}: You may not have permission to access this resource.",
            HTTPStatus.NOT_FOUND: f"{HTTPStatus.NOT_FOUND.value} {HTTPStatus.NOT_FOUND.phrase}: The requested endpoint or ID doesn't exist.",
            HTTPStatus.UNPROCESSABLE_ENTITY: f"{HTTPStatus.UNPROCESSABLE_ENTITY.value} {HTTPStatus.UNPROCESSABLE_ENTITY.phrase}: The server couldn't process the request (invalid parameters or unsupported operation).",
            HTTPStatus.TOO_MANY_REQUESTS: f"{HTTPStatus.TOO_MANY_REQUESTS.value} {HTTPStatus.TOO_MANY_REQUESTS.phrase}: Too many requests in a short time period.",
            HTTPStatus.INTERNAL_SERVER_ERROR: f"{HTTPStatus.INTERNAL_SERVER_ERROR.value} {HTTPStatus.INTERNAL_SERVER_ERROR.phrase}: The Intervals.icu server encountered an internal error.",
            HTTPStatus.SERVICE_UNAVAILABLE: f"{HTTPStatus.SERVICE_UNAVAILABLE.value} {HTTPStatus.SERVICE_UNAVAILABLE.phrase}: The Intervals.icu server might be down or undergoing maintenance.",
        }

        # Get a specific message or default to the server's response
        try:
<<<<<<< HEAD
            status = HTTPStatus(error_code)
            custom_message = error_messages.get(status, error_text)
        except ValueError:
            # If the status code doesn't map to HTTPStatus, use the error_text
            custom_message = error_text

        return {"error": True, "status_code": error_code, "message": custom_message}
    except httpx.RequestError as e:
        logger.error("Request error: %s", str(e))
        return {"error": True, "message": f"Request error: {str(e)}"}
    except Exception as e:
        logger.error("Unexpected error: %s", str(e))
        return {"error": True, "message": f"Unexpected error: {str(e)}"}
=======
            response = await client.get(
                full_url, headers=headers, params=params, auth=auth, timeout=30.0
            )

            # Assign to _ to indicate intentional ignoring of return value
            _ = response.raise_for_status()

            if not response.content:
                return {}

            try:
                return response.json()
            except (JSONDecodeError, ValueError) as e:
                logger.error("JSON parsing error: %s", str(e))
                return {
                    "error": True,
                    "message": f"Invalid JSON in response: {str(e)}",
                }

        except httpx.HTTPStatusError as e:
            error_code = e.response.status_code
            error_text = e.response.text

            logger.error("HTTP error: %s - %s", error_code, error_text)

            # Provide specific messages for common error codes
            error_messages = {
                HTTPStatus.UNAUTHORIZED: f"{HTTPStatus.UNAUTHORIZED.value} {HTTPStatus.UNAUTHORIZED.phrase}: Please check your API key.",
                HTTPStatus.FORBIDDEN: f"{HTTPStatus.FORBIDDEN.value} {HTTPStatus.FORBIDDEN.phrase}: You may not have permission to access this resource.",
                HTTPStatus.NOT_FOUND: f"{HTTPStatus.NOT_FOUND.value} {HTTPStatus.NOT_FOUND.phrase}: The requested endpoint or ID doesn't exist.",
                HTTPStatus.UNPROCESSABLE_ENTITY: f"{HTTPStatus.UNPROCESSABLE_ENTITY.value} {HTTPStatus.UNPROCESSABLE_ENTITY.phrase}: The server couldn't process the request (invalid parameters or unsupported operation).",
                HTTPStatus.TOO_MANY_REQUESTS: f"{HTTPStatus.TOO_MANY_REQUESTS.value} {HTTPStatus.TOO_MANY_REQUESTS.phrase}: Too many requests in a short time period.",
                HTTPStatus.INTERNAL_SERVER_ERROR: f"{HTTPStatus.INTERNAL_SERVER_ERROR.value} {HTTPStatus.INTERNAL_SERVER_ERROR.phrase}: The Intervals.icu server encountered an internal error.",
                HTTPStatus.SERVICE_UNAVAILABLE: f"{HTTPStatus.SERVICE_UNAVAILABLE.value} {HTTPStatus.SERVICE_UNAVAILABLE.phrase}: The Intervals.icu server might be down or undergoing maintenance.",
            }

            # Get a specific message or default to the server's response
            try:
                status = HTTPStatus(error_code)
                custom_message = error_messages.get(status, error_text)
            except ValueError:
                # If the status code doesn't map to HTTPStatus, use the error_text
                custom_message = error_text

            return {"error": True, "status_code": error_code, "message": custom_message}
        except httpx.RequestError as e:
            logger.error("Request error: %s", str(e))
            return {"error": True, "message": f"Request error: {str(e)}"}
        except Exception as e:
            logger.error("Unexpected error: %s", str(e))
            return {"error": True, "message": f"Unexpected error: {str(e)}"}
>>>>>>> cd989806


# ----- MCP Tool Implementations ----- #


@mcp.tool()
async def get_activities(
    athlete_id: str | None = None,
    api_key: str | None = None,
    start_date: str | None = None,
    end_date: str | None = None,
    limit: int = 10,
    include_unnamed: bool = False,
) -> str:
    """Get a list of activities for an athlete from Intervals.icu

    Args:
        athlete_id: The Intervals.icu athlete ID (optional, will use ATHLETE_ID from .env if not provided)
        api_key: The Intervals.icu API key (optional, will use API_KEY from .env if not provided)
        start_date: Start date in YYYY-MM-DD format (optional, defaults to 30 days ago)
        end_date: End date in YYYY-MM-DD format (optional, defaults to today)
        limit: Maximum number of activities to return (optional, defaults to 10)
        include_unnamed: Whether to include unnamed activities (optional, defaults to False)
    """
    # Use provided athlete_id or fall back to global ATHLETE_ID
    athlete_id_to_use = athlete_id if athlete_id is not None else ATHLETE_ID
    if not athlete_id_to_use:
        return "Error: No athlete ID provided and no default ATHLETE_ID found in environment variables."

    # Parse date parameters
    if not start_date:
        start_date = (datetime.now() - timedelta(days=30)).strftime("%Y-%m-%d")
    if not end_date:
        end_date = datetime.now().strftime("%Y-%m-%d")

    # Fetch more activities if we need to filter out unnamed ones
    api_limit = limit * 3 if not include_unnamed else limit

    # Call the Intervals.icu API
    params = {"oldest": start_date, "newest": end_date, "limit": api_limit}

    result = await make_intervals_request(
        url=f"/athlete/{athlete_id_to_use}/activities", api_key=api_key, params=params
    )

    # Check for error differently based on result type
    if isinstance(result, dict) and "error" in result:
        error_message = result.get("message", "Unknown error")
        return f"Error fetching activities: {error_message}"

    # Format the response
    if not result:
        return f"No activities found for athlete {athlete_id_to_use} in the specified date range."

    # Ensure result is a list of activity dictionaries
    activities: list[dict[str, Any]] = []

    if isinstance(result, list):
        # Result is already a list
        activities = [item for item in result if isinstance(item, dict)]
    elif isinstance(result, dict):
        # Result is a single activity or a container
        for key, value in result.items():
            if isinstance(value, list):
                # Found a list inside the dictionary
                activities = [item for item in value if isinstance(item, dict)]
                break
        # If no list was found but the dict has typical activity fields, treat it as a single activity
        if not activities and any(
            key in result for key in ["name", "startTime", "distance"]
        ):
            activities = [result]

    if not activities:
        return f"No valid activities found for athlete {athlete_id_to_use} in the specified date range."

    # Filter out unnamed activities if needed and limit to requested count
    if not include_unnamed:
        activities = [
            activity
            for activity in activities
            if activity.get("name") and activity.get("name") != "Unnamed"
        ]

        # If we don't have enough named activities, try to fetch more
        if len(activities) < limit:
            # Calculate how far back we need to go to get more activities
            oldest_date = datetime.fromisoformat(start_date)
            older_start_date = (oldest_date - timedelta(days=60)).strftime("%Y-%m-%d")
            older_end_date = (oldest_date - timedelta(days=1)).strftime("%Y-%m-%d")

            # Additional fetch if needed
            if older_start_date < older_end_date:
                more_params = {
                    "oldest": older_start_date,
                    "newest": older_end_date,
                    "limit": api_limit,
                }
                more_result = await make_intervals_request(
                    url=f"/athlete/{athlete_id_to_use}/activities",
                    api_key=api_key,
                    params=more_params,
                )

                if isinstance(more_result, list):
                    more_activities = [
                        activity
                        for activity in more_result
                        if isinstance(activity, dict)
                        and activity.get("name")
                        and activity.get("name") != "Unnamed"
                    ]
                    activities.extend(more_activities)

    # Limit to requested count
    activities = activities[:limit]

    if not activities:
        if include_unnamed:
            return f"No valid activities found for athlete {athlete_id_to_use} in the specified date range."
        else:
            return f"No named activities found for athlete {athlete_id_to_use} in the specified date range. Try with include_unnamed=True to see all activities."

    activities_summary = "Activities:\n\n"
    for activity in activities:
        if isinstance(activity, dict):
            activities_summary += format_activity_summary(activity) + "\n"
        else:
            activities_summary += f"Invalid activity format: {activity}\n\n"

    return activities_summary


@mcp.tool()
async def get_activity_details(activity_id: str, api_key: str | None = None) -> str:
    """Get detailed information for a specific activity from Intervals.icu

    Args:
        activity_id: The Intervals.icu activity ID
        api_key: The Intervals.icu API key (optional, will use API_KEY from .env if not provided)
    """
    # Call the Intervals.icu API
    result = await make_intervals_request(
        url=f"/activity/{activity_id}", api_key=api_key
    )

    if isinstance(result, dict) and "error" in result:
        error_message = result.get("message", "Unknown error")
        return f"Error fetching activity details: {error_message}"

    # Format the response
    if not result:
        return f"No details found for activity {activity_id}."

    # If result is a list, use the first item if available
    activity_data = result[0] if isinstance(result, list) and result else result
    if not isinstance(activity_data, dict):
        return f"Invalid activity format for activity {activity_id}."

    # Return a more detailed view of the activity
    detailed_view = format_activity_summary(activity_data)

    # Add additional details if available
    if "zones" in activity_data:
        zones = activity_data["zones"]
        detailed_view += "\nPower Zones:\n"
        for zone in zones.get("power", []):
            detailed_view += (
                f"Zone {zone.get('number')}: {zone.get('secondsInZone')} seconds\n"
            )

        detailed_view += "\nHeart Rate Zones:\n"
        for zone in zones.get("hr", []):
            detailed_view += (
                f"Zone {zone.get('number')}: {zone.get('secondsInZone')} seconds\n"
            )

    return detailed_view


@mcp.tool()
async def get_events(
    athlete_id: str | None = None,
    api_key: str | None = None,
    start_date: str | None = None,
    end_date: str | None = None,
) -> str:
    """Get events for an athlete from Intervals.icu

    Args:
        athlete_id: The Intervals.icu athlete ID (optional, will use ATHLETE_ID from .env if not provided)
        api_key: The Intervals.icu API key (optional, will use API_KEY from .env if not provided)
        start_date: Start date in YYYY-MM-DD format (optional, defaults to today)
        end_date: End date in YYYY-MM-DD format (optional, defaults to 30 days from today)
    """
    # Use provided athlete_id or fall back to global ATHLETE_ID
    athlete_id_to_use = athlete_id if athlete_id is not None else ATHLETE_ID
    if not athlete_id_to_use:
        return "Error: No athlete ID provided and no default ATHLETE_ID found in environment variables."

    # Parse date parameters
    if not start_date:
        start_date = datetime.now().strftime("%Y-%m-%d")
    if not end_date:
        end_date = (datetime.now() + timedelta(days=30)).strftime("%Y-%m-%d")

    # Call the Intervals.icu API
    params = {"oldest": start_date, "newest": end_date}

    result = await make_intervals_request(
        url=f"/athlete/{athlete_id_to_use}/events", api_key=api_key, params=params
    )

    if isinstance(result, dict) and "error" in result:
        error_message = result.get("message", "Unknown error")
        return f"Error fetching events: {error_message}"

    # Format the response
    if not result:
        return f"No events found for athlete {athlete_id_to_use} in the specified date range."

    # Ensure result is a list
    events = result if isinstance(result, list) else []

    if not events:
        return f"No events found for athlete {athlete_id_to_use} in the specified date range."

    events_summary = "Events:\n\n"
    for event in events:
        if not isinstance(event, dict):
            continue

        events_summary += format_event_summary(event) + "\n\n"

    return events_summary


@mcp.tool()
async def get_event_by_id(
    event_id: str,
    athlete_id: str | None = None,
    api_key: str | None = None,
) -> str:
    """Get detailed information for a specific event from Intervals.icu

    Args:
        event_id: The Intervals.icu event ID
        athlete_id: The Intervals.icu athlete ID (optional, will use ATHLETE_ID from .env if not provided)
        api_key: The Intervals.icu API key (optional, will use API_KEY from .env if not provided)
    """
    # Use provided athlete_id or fall back to global ATHLETE_ID
    athlete_id_to_use = athlete_id if athlete_id is not None else ATHLETE_ID
    if not athlete_id_to_use:
        return "Error: No athlete ID provided and no default ATHLETE_ID found in environment variables."

    # Call the Intervals.icu API
    result = await make_intervals_request(
        url=f"/athlete/{athlete_id_to_use}/event/{event_id}", api_key=api_key
    )

    if isinstance(result, dict) and "error" in result:
        error_message = result.get("message", "Unknown error")
        return f"Error fetching event details: {error_message}"

    # Format the response
    if not result:
        return f"No details found for event {event_id}."

    if not isinstance(result, dict):
        return f"Invalid event format for event {event_id}."

    return format_event_details(result)


@mcp.tool()
async def get_wellness_data(
    athlete_id: str | None = None,
    api_key: str | None = None,
    start_date: str | None = None,
    end_date: str | None = None,
) -> str:
    """Get wellness data for an athlete from Intervals.icu

    Args:
        athlete_id: The Intervals.icu athlete ID (optional, will use ATHLETE_ID from .env if not provided)
        api_key: The Intervals.icu API key (optional, will use API_KEY from .env if not provided)
        start_date: Start date in YYYY-MM-DD format (optional, defaults to 30 days ago)
        end_date: End date in YYYY-MM-DD format (optional, defaults to today)
    """
    # Use provided athlete_id or fall back to global ATHLETE_ID
    athlete_id_to_use = athlete_id if athlete_id is not None else ATHLETE_ID
    if not athlete_id_to_use:
        return "Error: No athlete ID provided and no default ATHLETE_ID found in environment variables."

    # Parse date parameters
    if not start_date:
        start_date = (datetime.now() - timedelta(days=30)).strftime("%Y-%m-%d")
    if not end_date:
        end_date = datetime.now().strftime("%Y-%m-%d")

    # Call the Intervals.icu API
    params = {"oldest": start_date, "newest": end_date}

    result = await make_intervals_request(
        url=f"/athlete/{athlete_id_to_use}/wellness", api_key=api_key, params=params
    )

    if isinstance(result, dict) and "error" in result:
        return f"Error fetching wellness data: {result.get('message')}"

    # Format the response
    if not result:
        return f"No wellness data found for athlete {athlete_id_to_use} in the specified date range."

    wellness_summary = "Wellness Data:\n\n"

    # Handle both list and dictionary responses
    if isinstance(result, dict):
        for date_str, data in result.items():
            # Add the date to the data dictionary if it's not already presen
            if isinstance(data, dict) and "date" not in data:
                data["date"] = date_str
            wellness_summary += format_wellness_entry(data) + "\n\n"
    elif isinstance(result, list):
        for entry in result:
            if isinstance(entry, dict):
                wellness_summary += format_wellness_entry(entry) + "\n\n"

    return wellness_summary


@mcp.tool()
async def get_activity_intervals(activity_id: str, api_key: str | None = None) -> str:
    """Get interval data for a specific activity from Intervals.icu

    This endpoint returns detailed metrics for each interval in an activity, including power, heart rate,
    cadence, speed, and environmental data. It also includes grouped intervals if applicable.

    Args:
        activity_id: The Intervals.icu activity ID
        api_key: The Intervals.icu API key (optional, will use API_KEY from .env if not provided)
    """
    # Call the Intervals.icu API
    result = await make_intervals_request(
        url=f"/activity/{activity_id}/intervals", api_key=api_key
    )

    if isinstance(result, dict) and "error" in result:
        error_message = result.get("message", "Unknown error")
        return f"Error fetching intervals: {error_message}"

    # Format the response
    if not result:
        return f"No interval data found for activity {activity_id}."

    # If the result is empty or doesn't contain expected fields
    if not isinstance(result, dict) or not any(
        key in result for key in ["icu_intervals", "icu_groups"]
    ):
        return f"No interval data or unrecognized format for activity {activity_id}."

    # Format the intervals data
    return format_intervals(result)


# Run the server
if __name__ == "__main__":
    mcp.run()<|MERGE_RESOLUTION|>--- conflicted
+++ resolved
@@ -117,7 +117,6 @@
 
         # Get a specific message or default to the server's response
         try:
-<<<<<<< HEAD
             status = HTTPStatus(error_code)
             custom_message = error_messages.get(status, error_text)
         except ValueError:
@@ -131,59 +130,6 @@
     except Exception as e:
         logger.error("Unexpected error: %s", str(e))
         return {"error": True, "message": f"Unexpected error: {str(e)}"}
-=======
-            response = await client.get(
-                full_url, headers=headers, params=params, auth=auth, timeout=30.0
-            )
-
-            # Assign to _ to indicate intentional ignoring of return value
-            _ = response.raise_for_status()
-
-            if not response.content:
-                return {}
-
-            try:
-                return response.json()
-            except (JSONDecodeError, ValueError) as e:
-                logger.error("JSON parsing error: %s", str(e))
-                return {
-                    "error": True,
-                    "message": f"Invalid JSON in response: {str(e)}",
-                }
-
-        except httpx.HTTPStatusError as e:
-            error_code = e.response.status_code
-            error_text = e.response.text
-
-            logger.error("HTTP error: %s - %s", error_code, error_text)
-
-            # Provide specific messages for common error codes
-            error_messages = {
-                HTTPStatus.UNAUTHORIZED: f"{HTTPStatus.UNAUTHORIZED.value} {HTTPStatus.UNAUTHORIZED.phrase}: Please check your API key.",
-                HTTPStatus.FORBIDDEN: f"{HTTPStatus.FORBIDDEN.value} {HTTPStatus.FORBIDDEN.phrase}: You may not have permission to access this resource.",
-                HTTPStatus.NOT_FOUND: f"{HTTPStatus.NOT_FOUND.value} {HTTPStatus.NOT_FOUND.phrase}: The requested endpoint or ID doesn't exist.",
-                HTTPStatus.UNPROCESSABLE_ENTITY: f"{HTTPStatus.UNPROCESSABLE_ENTITY.value} {HTTPStatus.UNPROCESSABLE_ENTITY.phrase}: The server couldn't process the request (invalid parameters or unsupported operation).",
-                HTTPStatus.TOO_MANY_REQUESTS: f"{HTTPStatus.TOO_MANY_REQUESTS.value} {HTTPStatus.TOO_MANY_REQUESTS.phrase}: Too many requests in a short time period.",
-                HTTPStatus.INTERNAL_SERVER_ERROR: f"{HTTPStatus.INTERNAL_SERVER_ERROR.value} {HTTPStatus.INTERNAL_SERVER_ERROR.phrase}: The Intervals.icu server encountered an internal error.",
-                HTTPStatus.SERVICE_UNAVAILABLE: f"{HTTPStatus.SERVICE_UNAVAILABLE.value} {HTTPStatus.SERVICE_UNAVAILABLE.phrase}: The Intervals.icu server might be down or undergoing maintenance.",
-            }
-
-            # Get a specific message or default to the server's response
-            try:
-                status = HTTPStatus(error_code)
-                custom_message = error_messages.get(status, error_text)
-            except ValueError:
-                # If the status code doesn't map to HTTPStatus, use the error_text
-                custom_message = error_text
-
-            return {"error": True, "status_code": error_code, "message": custom_message}
-        except httpx.RequestError as e:
-            logger.error("Request error: %s", str(e))
-            return {"error": True, "message": f"Request error: {str(e)}"}
-        except Exception as e:
-            logger.error("Unexpected error: %s", str(e))
-            return {"error": True, "message": f"Unexpected error: {str(e)}"}
->>>>>>> cd989806
 
 
 # ----- MCP Tool Implementations ----- #

--- conflicted
+++ resolved
@@ -155,11 +155,7 @@
     """
     headers = {"User-Agent": USER_AGENT, "Accept": "application/json"}
 
-<<<<<<< HEAD
     if method in ["POST", "PUT", "DELETE"]:
-=======
-    if method in ["POST", "PUT"]:
->>>>>>> 37101637
         headers["Content-Type"] = "application/json"
 
     # Use provided api_key or fall back to global API_KEY
@@ -772,13 +768,8 @@
             start_date = datetime.now().strftime("%Y-%m-%d")
         try:
             resolved_workout_type = _resolve_workout_type(name, workout_type)
-<<<<<<< HEAD
-            final_data = {
+            data = {
                 "start_date_local": _format_start_date(start_date),
-=======
-            data = {
-                "start_date_local": start_date + "T00:00:00",
->>>>>>> 37101637
                 "category": "WORKOUT",
                 "name": name,
                 "description": str(workout_doc) if workout_doc else None,
